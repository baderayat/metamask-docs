// placeholder for test, dont't remove it.

//.content {
//  font-size 30px;
//}

pre.vue-container
  border-left-width: .5rem;
  border-left-style: solid;
  border-color: #42b983;
  border-radius: 0px;
  & > code
    font-size: 14px !important;
    & > p
      margin: -5px 0 -20px 0;
    code
      background-color: #42b983 !important;
      padding: 3px 5px;
      border-radius: 3px;
      color #000
    em
      color #808080
      font-weight light

      
<<<<<<< HEAD
.enableEthereumButton {
  background-color: #037dd6;
=======
.btn {
>>>>>>> 4b924543
  border: none;
  color: white;
  padding: 15px 32px;
  text-align: center;
  text-decoration: none;
  display: inline-block;
  font-size: 16px;
  box-shadow: 0 2px 4px -1px rgba(0, 0, 0, 0.2), 0 4px 5px 0 rgba(0, 0, 0, 0.14),
    0 1px 10px 0 rgba(0, 0, 0, 0.12);
<<<<<<< HEAD
=======
}

.primaryBtn {
  background-color: #037dd6;
}

.greenBtn {
  background-color: #4caf50;
>>>>>>> 4b924543
}<|MERGE_RESOLUTION|>--- conflicted
+++ resolved
@@ -23,12 +23,7 @@
       font-weight light
 
       
-<<<<<<< HEAD
-.enableEthereumButton {
-  background-color: #037dd6;
-=======
 .btn {
->>>>>>> 4b924543
   border: none;
   color: white;
   padding: 15px 32px;
@@ -38,8 +33,6 @@
   font-size: 16px;
   box-shadow: 0 2px 4px -1px rgba(0, 0, 0, 0.2), 0 4px 5px 0 rgba(0, 0, 0, 0.14),
     0 1px 10px 0 rgba(0, 0, 0, 0.12);
-<<<<<<< HEAD
-=======
 }
 
 .primaryBtn {
@@ -48,5 +41,4 @@
 
 .greenBtn {
   background-color: #4caf50;
->>>>>>> 4b924543
 }