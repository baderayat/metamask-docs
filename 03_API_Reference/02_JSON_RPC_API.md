--- conflicted
+++ resolved
@@ -1,10 +1,6 @@
 # The Ethereum RPC API
 
-<<<<<<< HEAD
-MetaMask uses the `ethereum.sendAsync()` API to wrap an RPC API which is based on an interface exposed by all Ethereum clients, with some extra methods that are provided by MetaMask, as a key-holding signer. You can look up how to pass these methods to the `window.ethereum` object [here](./Ethereum_Provider).
-=======
-MetaMask uses the `ethereum.sendAsync()` (and soon, `ethereum.send()`) API to wrap an RPC API which is based on an interface exposed by all Ethereum clients, with some extra methods that are provided by MetaMask, as a key-holding signer. You can look up how to pass these methods to the `window.ethereum` object [here](./Provider_API).
->>>>>>> b87d9f2b
+MetaMask uses the `ethereum.sendAsync()` (and soon, `ethereum.send()`) API to wrap an RPC API which is based on an interface exposed by all Ethereum clients, with some extra methods that are provided by MetaMask, as a key-holding signer. You can look up how to pass these methods to the `window.ethereum` object [here](./Ethereum_Provider).
 
 This document is a cross-post of [EIP 1474](https://github.com/ethereum/EIPs/pull/1474/), which aims to standardize the declaration of this interface.
 
